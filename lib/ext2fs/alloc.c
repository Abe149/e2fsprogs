--- conflicted
+++ resolved
@@ -31,16 +31,7 @@
  */
 static void clear_block_uninit(ext2_filsys fs, dgrp_t group)
 {
-<<<<<<< HEAD
-	blk_t		i;
-	blk64_t		blk, super_blk, old_desc_blk, new_desc_blk;
-	int		old_desc_blocks;
-
 	if (!ext2fs_has_group_desc_csum(fs) ||
-=======
-	if (!(EXT2_HAS_RO_COMPAT_FEATURE(fs->super,
-					 EXT4_FEATURE_RO_COMPAT_GDT_CSUM)) ||
->>>>>>> c714d024
 	    !(ext2fs_bg_flags_test(fs, group, EXT2_BG_BLOCK_UNINIT)))
 		return;
 
