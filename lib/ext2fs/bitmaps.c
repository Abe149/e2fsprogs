--- conflicted
+++ resolved
@@ -91,9 +91,8 @@
 	fs->write_bitmaps = ext2fs_write_bitmaps;
 
 	start = fs->super->s_first_data_block;
-<<<<<<< HEAD
 	end = ext2fs_blocks_count(fs->super)-1;
-	real_end = ((__u64) EXT2_BLOCKS_PER_GROUP(fs->super)
+	real_end = ((__u64) EXT2_CLUSTERS_PER_GROUP(fs->super)
 		    * (__u64) fs->group_desc_count)-1 + start;
 
 	if (fs->flags & EXT2_FLAG_64BITS)
@@ -104,11 +103,6 @@
 
 	if ((end > ~0U) || (real_end > ~0U))
 		return EXT2_ET_CANT_USE_LEGACY_BITMAPS;
-=======
-	end = fs->super->s_blocks_count-1;
-	real_end = (EXT2_CLUSTERS_PER_GROUP(fs->super)
-		    * fs->group_desc_count)-1 + start;
->>>>>>> bcb942c2
 
 	return (ext2fs_make_generic_bitmap(EXT2_ET_MAGIC_BLOCK_BITMAP, fs,
 					   start, end, real_end,
