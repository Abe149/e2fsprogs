/*
 * filefrag.c -- report if a particular file is fragmented
 *
 * Copyright 2003 by Theodore Ts'o.
 *
 * %Begin-Header%
 * This file may be redistributed under the terms of the GNU Public
 * License.
 * %End-Header%
 */

#include "config.h"
#ifndef __linux__
#include <stdio.h>
#include <stdlib.h>
#include <unistd.h>

int main(void) {
	fputs("This program is only supported on Linux!\n", stderr);
	exit(EXIT_FAILURE);
}
#else
#ifndef _LARGEFILE_SOURCE
#define _LARGEFILE_SOURCE
#endif
#ifndef _LARGEFILE64_SOURCE
#define _LARGEFILE64_SOURCE
#endif


#include <stdio.h>
#include <stdlib.h>
#include <unistd.h>
#include <string.h>
#include <time.h>
#include <fcntl.h>
#include <errno.h>
#ifdef HAVE_GETOPT_H
#include <getopt.h>
#else
extern char *optarg;
extern int optind;
#endif
#include <sys/types.h>
#include <sys/stat.h>
#include <sys/vfs.h>
#include <sys/ioctl.h>
#ifdef HAVE_LINUX_FD_H
#include <linux/fd.h>
#endif
#include <ext2fs/ext2fs.h>
#include <ext2fs/ext2_types.h>
#include <ext2fs/fiemap.h>

int verbose = 0;
unsigned int blocksize;	/* Use specified blocksize (default 1kB) */
int sync_file = 0;	/* fsync file before getting the mapping */
int precache_file = 0;	/* precache the file before getting the mapping */
int xattr_map = 0;	/* get xattr mapping */
int force_bmap;	/* force use of FIBMAP instead of FIEMAP */
int force_extent;	/* print output in extent format always */
int use_extent_cache;	/* Use extent cache */
int logical_width = 8;
int physical_width = 10;
const char *ext_fmt = "%4d: %*llu..%*llu: %*llu..%*llu: %6llu: %s\n";
const char *hex_fmt = "%4d: %*llx..%*llx: %*llx..%*llx: %6llx: %s\n";

#define FILEFRAG_FIEMAP_FLAGS_COMPAT (FIEMAP_FLAG_SYNC | FIEMAP_FLAG_XATTR)

#define FIBMAP		_IO(0x00, 1)	/* bmap access */
#define FIGETBSZ	_IO(0x00, 2)	/* get the block size used for bmap */

#define LUSTRE_SUPER_MAGIC 0x0BD00BD0

#define	EXT4_EXTENTS_FL			0x00080000 /* Inode uses extents */
#define	EXT3_IOC_GETFLAGS		_IOR('f', 1, long)

static int ulong_log2(unsigned long arg)
{
	int     l = 0;

	arg >>= 1;
	while (arg) {
		l++;
		arg >>= 1;
	}
	return l;
}

static int ulong_log10(unsigned long long arg)
{
	int     l = 0;

	arg = arg / 10;
	while (arg) {
		l++;
		arg = arg / 10;
	}
	return l;
}

static unsigned int div_ceil(unsigned int a, unsigned int b)
{
	if (!a)
		return 0;
	return ((a - 1) / b) + 1;
}

static int get_bmap(int fd, unsigned long block, unsigned long *phy_blk)
{
	int	ret;
	unsigned int b;

	b = block;
	ret = ioctl(fd, FIBMAP, &b); /* FIBMAP takes pointer to integer */
	if (ret < 0)
		return -errno;
	*phy_blk = b;

	return ret;
}

static void print_extent_header(void)
{
	printf(" ext: %*s %*s length: %*s flags:\n",
	       logical_width * 2 + 3,
	       "logical_offset:",
	       physical_width * 2 + 3, "physical_offset:",
	       physical_width + 1,
	       "expected:");
}

static void print_flag(__u32 *flags, __u32 mask, char *buf, const char *name)
{
	if ((*flags & mask) == 0)
		return;

	strcat(buf, name);
	*flags &= ~mask;
}

static void print_extent_info(struct fiemap_extent *fm_extent, int cur_ex,
			      unsigned long long expected, int blk_shift,
			      ext2fs_struct_stat *st)
{
	unsigned long long physical_blk;
	unsigned long long logical_blk;
	unsigned long long ext_len;
	unsigned long long ext_blks;
	unsigned long long ext_blks_phys;
	__u32 fe_flags, mask;
	char flags[256] = "";

	/* For inline data all offsets should be in bytes, not blocks */
	if (fm_extent->fe_flags & FIEMAP_EXTENT_DATA_INLINE)
		blk_shift = 0;

	ext_len = fm_extent->fe_length >> blk_shift;
	ext_blks = (fm_extent->fe_length - 1) >> blk_shift;
	logical_blk = fm_extent->fe_logical >> blk_shift;
	if (fm_extent->fe_flags & FIEMAP_EXTENT_UNKNOWN) {
		physical_blk = 0;
	} else {
		physical_blk = fm_extent->fe_physical >> blk_shift;
	}

	fe_flags = fm_extent->fe_flags;
	if (expected &&
	    !(fe_flags & FIEMAP_EXTENT_UNKNOWN) &&
	    !(fe_flags & EXT4_FIEMAP_EXTENT_HOLE))
		sprintf(flags, ext_fmt == hex_fmt ? "%*llx: " : "%*llu: ",
			physical_width, expected >> blk_shift);
	else
		sprintf(flags, "%.*s  ", physical_width, "                   ");

	print_flag(&fe_flags, FIEMAP_EXTENT_LAST, flags, "last,");
	print_flag(&fe_flags, FIEMAP_EXTENT_UNKNOWN, flags, "unknown_loc,");
	print_flag(&fe_flags, FIEMAP_EXTENT_DELALLOC, flags, "delalloc,");
	print_flag(&fe_flags, FIEMAP_EXTENT_ENCODED, flags, "encoded,");
	print_flag(&fe_flags, FIEMAP_EXTENT_DATA_ENCRYPTED, flags,"encrypted,");
	print_flag(&fe_flags, FIEMAP_EXTENT_NOT_ALIGNED, flags, "not_aligned,");
	print_flag(&fe_flags, FIEMAP_EXTENT_DATA_INLINE, flags, "inline,");
	print_flag(&fe_flags, FIEMAP_EXTENT_DATA_TAIL, flags, "tail_packed,");
	print_flag(&fe_flags, FIEMAP_EXTENT_UNWRITTEN, flags, "unwritten,");
	print_flag(&fe_flags, FIEMAP_EXTENT_MERGED, flags, "merged,");
	print_flag(&fe_flags, FIEMAP_EXTENT_SHARED, flags, "shared,");
	print_flag(&fe_flags, EXT4_FIEMAP_EXTENT_HOLE, flags, "hole,");
	/* print any unknown flags as hex values */
	for (mask = 1; fe_flags != 0 && mask != 0; mask <<= 1) {
		char hex[sizeof(mask) * 2 + 4]; /* 2 chars/byte + 0x, + NUL */

		if ((fe_flags & mask) == 0)
			continue;
		sprintf(hex, "%#04x,", mask);
		print_flag(&fe_flags, mask, flags, hex);
	}

	if (fm_extent->fe_logical + fm_extent->fe_length >=
	    (unsigned long long) st->st_size)
		strcat(flags, "eof,");

	/* Remove trailing comma, if any */
	if (flags[0] != '\0')
		flags[strnlen(flags, sizeof(flags)) - 1] = '\0';

	if ((fm_extent->fe_flags & FIEMAP_EXTENT_UNKNOWN) ||
	    (fm_extent->fe_flags & EXT4_FIEMAP_EXTENT_HOLE)) {
		ext_len = 0;
		ext_blks_phys = 0;
	} else
		ext_blks_phys = ext_blks;

	printf(ext_fmt, cur_ex, logical_width, logical_blk,
	       logical_width, logical_blk + ext_blks,
	       physical_width, physical_blk,
	       physical_width, physical_blk + ext_blks_phys,
	       ext_len, flags);
}

static int filefrag_fiemap(int fd, int blk_shift, int *num_extents,
			   ext2fs_struct_stat *st)
{
	__u64 buf[2048];	/* __u64 for proper field alignment */
	struct fiemap *fiemap = (struct fiemap *)buf;
	struct fiemap_extent *fm_ext = &fiemap->fm_extents[0];
	struct fiemap_extent fm_last;
	int count = (sizeof(buf) - sizeof(*fiemap)) /
			sizeof(struct fiemap_extent);
	unsigned long long expected = 0;
	unsigned long long expected_dense = 0;
	unsigned long flags = 0;
	unsigned int i;
	unsigned long cmd = FS_IOC_FIEMAP;
	int fiemap_header_printed = 0;
	int tot_extents = 0, n = 0;
	int last = 0;
	int rc;

	memset(fiemap, 0, sizeof(struct fiemap));
	memset(&fm_last, 0, sizeof(fm_last));

	if (sync_file)
		flags |= FIEMAP_FLAG_SYNC;

	if (precache_file)
		flags |= FIEMAP_FLAG_CACHE;

	if (xattr_map)
		flags |= FIEMAP_FLAG_XATTR;

	if (use_extent_cache)
		cmd = EXT4_IOC_GET_ES_CACHE;

	do {
		fiemap->fm_length = ~0ULL;
		fiemap->fm_flags = flags;
		fiemap->fm_extent_count = count;
		rc = ioctl(fd, cmd, (unsigned long) fiemap);
		if (rc < 0) {
			static int fiemap_incompat_printed;

			rc = -errno;
			if (rc == -EBADR && !fiemap_incompat_printed) {
				fprintf(stderr, "FIEMAP failed with unknown "
						"flags %x\n",
				       fiemap->fm_flags);
				fiemap_incompat_printed = 1;
			}
			return rc;
		}

		/* If 0 extents are returned, then more ioctls are not needed */
		if (fiemap->fm_mapped_extents == 0)
			break;

		if (verbose && !fiemap_header_printed) {
			print_extent_header();
			fiemap_header_printed = 1;
		}

		for (i = 0; i < fiemap->fm_mapped_extents; i++) {
			expected_dense = fm_last.fe_physical +
					 fm_last.fe_length;
			expected = fm_last.fe_physical +
				   fm_ext[i].fe_logical - fm_last.fe_logical;
			if (fm_ext[i].fe_logical != 0 &&
			    fm_ext[i].fe_physical != expected &&
			    fm_ext[i].fe_physical != expected_dense) {
				tot_extents++;
			} else {
				expected = 0;
				if (!tot_extents)
					tot_extents = 1;
			}
			if (verbose)
				print_extent_info(&fm_ext[i], n, expected,
						  blk_shift, st);
			if (fm_ext[i].fe_flags & FIEMAP_EXTENT_LAST)
				last = 1;
			fm_last = fm_ext[i];
			n++;
		}

		fiemap->fm_start = (fm_ext[i - 1].fe_logical +
				    fm_ext[i - 1].fe_length);
	} while (last == 0);

	*num_extents = tot_extents;

	return 0;
}

#define EXT2_DIRECT	12

static int filefrag_fibmap(int fd, int blk_shift, int *num_extents,
			   ext2fs_struct_stat *st,
			   unsigned long numblocks, int is_ext2)
{
	struct fiemap_extent	fm_ext, fm_last;
	unsigned long		i, last_block;
	unsigned long long	logical, expected = 0;
				/* Blocks per indirect block */
	const long		bpib = st->st_blksize / 4;
	int			count;

	memset(&fm_ext, 0, sizeof(fm_ext));
	memset(&fm_last, 0, sizeof(fm_last));
	if (force_extent) {
		fm_ext.fe_flags = FIEMAP_EXTENT_MERGED;
	}

	if (sync_file && fsync(fd) != 0)
		return -errno;

	for (i = 0, logical = 0, *num_extents = 0, count = last_block = 0;
	     i < numblocks;
	     i++, logical += st->st_blksize) {
		unsigned long block = 0;
		int rc;

		if (is_ext2 && last_block) {
			if (((i - EXT2_DIRECT) % bpib) == 0)
				last_block++;
			if (((i - EXT2_DIRECT - bpib) % (bpib * bpib)) == 0)
				last_block++;
			if (((i - EXT2_DIRECT - bpib - bpib * bpib) %
			     (((unsigned long long)bpib) * bpib * bpib)) == 0)
				last_block++;
		}
		rc = get_bmap(fd, i, &block);
		if (rc < 0)
			return rc;
		if (block == 0)
			continue;

		if (*num_extents == 0 || block != last_block + 1 ||
		    fm_ext.fe_logical + fm_ext.fe_length != logical) {
			/*
			 * This is the start of a new extent; figure out where
			 * we expected it to be and report the extent.
			 */
			if (*num_extents != 0 && fm_last.fe_length) {
				expected = fm_last.fe_physical +
					(fm_ext.fe_logical - fm_last.fe_logical);
				if (expected == fm_ext.fe_physical)
					expected = 0;
			}
			if (force_extent && *num_extents == 0)
				print_extent_header();
			if (force_extent && *num_extents != 0) {
				print_extent_info(&fm_ext, *num_extents - 1,
						  expected, blk_shift, st);
			}
			if (verbose && expected != 0) {
				printf("Discontinuity: Block %llu is at %llu "
				       "(was %llu)\n",
					fm_ext.fe_logical / st->st_blksize,
					fm_ext.fe_physical / st->st_blksize,
					expected / st->st_blksize);
			}
			/* create the new extent */
			fm_last = fm_ext;
			(*num_extents)++;
			fm_ext.fe_physical = block * st->st_blksize;
			fm_ext.fe_logical = logical;
			fm_ext.fe_length = 0;
		}
		fm_ext.fe_length += st->st_blksize;
		last_block = block;
	}
	if (force_extent && *num_extents != 0) {
		if (fm_last.fe_length) {
			expected = fm_last.fe_physical +
				   (fm_ext.fe_logical - fm_last.fe_logical);
			if (expected == fm_ext.fe_physical)
				expected = 0;
		}
		print_extent_info(&fm_ext, *num_extents - 1, expected,
				  blk_shift, st);
	}

	return count;
}

static int frag_report(const char *filename)
{
	static struct statfs fsinfo;
	static unsigned int blksize;
	ext2fs_struct_stat st;
	int		blk_shift;
	long		fd;
	unsigned long long	numblocks;
	int		data_blocks_per_cyl = 1;
	int		num_extents = 1, expected = ~0;
	int		is_ext2 = 0;
	static dev_t	last_device;
	int		width;
	int		rc = 0;

#if defined(HAVE_OPEN64) && !defined(__OSX_AVAILABLE_BUT_DEPRECATED)
	fd = open64(filename, O_RDONLY);
#else
	fd = open(filename, O_RDONLY);
#endif
	if (fd < 0) {
		rc = -errno;
		perror("open");
		return rc;
	}

#if defined(HAVE_FSTAT64) && !defined(__OSX_AVAILABLE_BUT_DEPRECATED)
	if (fstat64(fd, &st) < 0) {
#else
	if (fstat(fd, &st) < 0) {
#endif
		rc = -errno;
		perror("stat");
		goto out_close;
	}

	if (last_device != st.st_dev) {
		if (fstatfs(fd, &fsinfo) < 0) {
			rc = -errno;
			perror("fstatfs");
			goto out_close;
		}
		if (ioctl(fd, FIGETBSZ, &blksize) < 0)
			blksize = fsinfo.f_bsize;
		if (verbose)
			printf("Filesystem type is: %lx\n",
			       (unsigned long)fsinfo.f_type);
	}
	st.st_blksize = blksize;
	if (fsinfo.f_type == 0xef51 || fsinfo.f_type == 0xef52 ||
	    fsinfo.f_type == 0xef53) {
		unsigned int	flags;

		if (ioctl(fd, EXT3_IOC_GETFLAGS, &flags) == 0 &&
		    !(flags & EXT4_EXTENTS_FL))
			is_ext2 = 1;
	}

	if (is_ext2) {
		long cylgroups = div_ceil(fsinfo.f_blocks, blksize * 8);

		if (verbose && last_device != st.st_dev)
			printf("Filesystem cylinder groups approximately %ld\n",
			       cylgroups);

		data_blocks_per_cyl = blksize * 8 -
					(fsinfo.f_files / 8 / cylgroups) - 3;
	}
	last_device = st.st_dev;

	width = ulong_log10(fsinfo.f_blocks);
	if (width > physical_width)
		physical_width = width;

	numblocks = (st.st_size + blksize - 1) / blksize;
	if (blocksize != 0)
		blk_shift = ulong_log2(blocksize);
	else
		blk_shift = ulong_log2(blksize);

<<<<<<< HEAD
	if (use_extent_cache)
		width = 10;
	else
		width = int_log10(numblocks);
=======
	width = ulong_log10(numblocks);
>>>>>>> ca84539d
	if (width > logical_width)
		logical_width = width;
	if (verbose) {
		__u32 state;

		printf("File size of %s is %llu (%llu block%s of %d bytes)",
		       filename, (unsigned long long)st.st_size,
		       numblocks * blksize >> blk_shift,
		       numblocks == 1 ? "" : "s", 1 << blk_shift);
		if (use_extent_cache &&
		    ioctl(fd, EXT4_IOC_GETSTATE, &state) == 0 &&
		    (state & EXT4_STATE_FLAG_EXT_PRECACHED))
			fputs(" -- pre-cached", stdout);
		fputc('\n', stdout);
	}

	if (!force_bmap) {
		rc = filefrag_fiemap(fd, blk_shift, &num_extents, &st);
		expected = 0;
		if (rc < 0 &&
		    (use_extent_cache || precache_file || xattr_map)) {
			if (rc != -EBADR)
				fprintf(stderr, "%s: %s: %s\n ",
					filename,
					use_extent_cache ?
					"EXT4_IOC_GET_ES_CACHE" :
					"FS_IOC_FIEMAP", strerror(-rc));
			goto out_close;
		}
	}

	if (force_bmap || rc < 0) { /* FIEMAP failed, try FIBMAP instead */
		expected = filefrag_fibmap(fd, blk_shift, &num_extents,
					   &st, numblocks, is_ext2);
		if (expected < 0) {
			if (expected == -EINVAL || expected == -ENOTTY) {
				fprintf(stderr, "%s: FIBMAP unsupported\n",
					filename);
			} else if (expected == -EPERM) {
				fprintf(stderr,
					"%s: FIBMAP requires root privileges\n",
					filename);
			} else {
				fprintf(stderr, "%s: FIBMAP error: %s",
					filename, strerror(expected));
			}
			rc = expected;
			goto out_close;
		} else {
			rc = 0;
		}
		expected = expected / data_blocks_per_cyl + 1;
	}

	if (num_extents == 1)
		printf("%s: 1 extent found", filename);
	else
		printf("%s: %d extents found", filename, num_extents);
	/* count, and thus expected, only set for indirect FIBMAP'd files */
	if (is_ext2 && expected && expected < num_extents)
		printf(", perfection would be %d extent%s\n", expected,
			(expected > 1) ? "s" : "");
	else
		fputc('\n', stdout);
out_close:
	close(fd);

	return rc;
}

static void usage(const char *progname)
{
<<<<<<< HEAD
	fprintf(stderr, "Usage: %s [-b{blocksize}] [-BeEksvxX] file ...\n",
=======
	fprintf(stderr, "Usage: %s [-b{blocksize}[KMG]] [-BeksvxX] file ...\n",
>>>>>>> ca84539d
		progname);
	exit(1);
}

int main(int argc, char**argv)
{
	char **cpp;
	int rc = 0, c;

	while ((c = getopt(argc, argv, "Bb::eEkPsvxX")) != EOF) {
		switch (c) {
		case 'B':
			force_bmap++;
			break;
		case 'b':
			if (optarg) {
				char *end;
				unsigned long val;

				val = strtoul(optarg, &end, 0);
				if (end) {
#if __GNUC_PREREQ (7, 0)
#pragma GCC diagnostic push
#pragma GCC diagnostic ignored "-Wimplicit-fallthrough"
#endif
					switch (end[0]) {
					case 'g':
					case 'G':
						val *= 1024;
						/* fall through */
					case 'm':
					case 'M':
						val *= 1024;
						/* fall through */
					case 'k':
					case 'K':
						val *= 1024;
						break;
					default:
						break;
					}
#if __GNUC_PREREQ (7, 0)
#pragma GCC diagnostic pop
#endif
				}
				/* Specifying too large a blocksize will just
				 * shift all extents down to zero length. Even
				 * 1GB is questionable, but caveat emptor. */
				if (val > 1024 * 1024 * 1024) {
					fprintf(stderr,
						"%s: blocksize %lu over 1GB\n",
						argv[0], val);
					usage(argv[0]);
				}
				blocksize = val;
			} else { /* Allow -b without argument for compat. Remove
				  * this eventually so "-b {blocksize}" works */
				fprintf(stderr, "%s: -b needs a blocksize "
					"option, assuming 1024-byte blocks.\n",
					argv[0]);
				blocksize = 1024;
			}
			break;
		case 'E':
			use_extent_cache++;
			/* fallthrough */
		case 'e':
			force_extent++;
			if (!verbose)
				verbose++;
			break;
		case 'k':
			blocksize = 1024;
			break;
		case 'P':
			precache_file++;
			break;
		case 's':
			sync_file++;
			break;
		case 'v':
			verbose++;
			break;
		case 'x':
			xattr_map++;
			break;
		case 'X':
			ext_fmt = hex_fmt;
			break;
		default:
			usage(argv[0]);
			break;
		}
	}

	if (optind == argc)
		usage(argv[0]);

	for (cpp = argv + optind; *cpp != NULL; cpp++) {
		int rc2 = frag_report(*cpp);

		if (rc2 < 0 && rc == 0)
			rc = rc2;
	}

	return -rc;
}
#endif<|MERGE_RESOLUTION|>--- conflicted
+++ resolved
@@ -482,14 +482,10 @@
 	else
 		blk_shift = ulong_log2(blksize);
 
-<<<<<<< HEAD
 	if (use_extent_cache)
 		width = 10;
 	else
-		width = int_log10(numblocks);
-=======
-	width = ulong_log10(numblocks);
->>>>>>> ca84539d
+		width = ulong_log10(numblocks);
 	if (width > logical_width)
 		logical_width = width;
 	if (verbose) {
@@ -562,11 +558,7 @@
 
 static void usage(const char *progname)
 {
-<<<<<<< HEAD
-	fprintf(stderr, "Usage: %s [-b{blocksize}] [-BeEksvxX] file ...\n",
-=======
-	fprintf(stderr, "Usage: %s [-b{blocksize}[KMG]] [-BeksvxX] file ...\n",
->>>>>>> ca84539d
+	fprintf(stderr, "Usage: %s [-b{blocksize}[KMG]] [-BeEksvxX] file ...\n",
 		progname);
 	exit(1);
 }
