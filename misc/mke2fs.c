/*
 * mke2fs.c - Make a ext2fs filesystem.
 *
 * Copyright (C) 1994, 1995, 1996, 1997, 1998, 1999, 2000, 2001, 2002,
 * 	2003, 2004, 2005 by Theodore Ts'o.
 *
 * %Begin-Header%
 * This file may be redistributed under the terms of the GNU Public
 * License.
 * %End-Header%
 */

/* Usage: mke2fs [options] device
 *
 * The device may be a block device or a image of one, but this isn't
 * enforced (but it's not much fun on a character device :-).
 */

#define _XOPEN_SOURCE 600 /* for inclusion of PATH_MAX in Solaris */

#include <stdio.h>
#include <string.h>
#include <strings.h>
#include <fcntl.h>
#include <ctype.h>
#include <time.h>
#ifdef __linux__
#include <sys/utsname.h>
#endif
#ifdef HAVE_GETOPT_H
#include <getopt.h>
#else
extern char *optarg;
extern int optind;
#endif
#ifdef HAVE_UNISTD_H
#include <unistd.h>
#endif
#ifdef HAVE_STDLIB_H
#include <stdlib.h>
#endif
#ifdef HAVE_ERRNO_H
#include <errno.h>
#endif
#ifdef HAVE_MNTENT_H
#include <mntent.h>
#endif
#include <sys/ioctl.h>
#include <sys/types.h>
#include <libgen.h>
#include <limits.h>
#include <blkid/blkid.h>

#include "ext2fs/ext2_fs.h"
#include "ext2fs/ext2fsP.h"
#include "et/com_err.h"
#include "uuid/uuid.h"
#include "e2p/e2p.h"
#include "ext2fs/ext2fs.h"
#include "util.h"
#include "profile.h"
#include "prof_err.h"
#include "../version.h"
#include "nls-enable.h"

#define STRIDE_LENGTH 8

#ifndef __sparc__
#define ZAP_BOOTBLOCK
#endif

extern int isatty(int);
extern FILE *fpopen(const char *cmd, const char *mode);

const char * program_name = "mke2fs";
const char * device_name /* = NULL */;

/* Command line options */
int	cflag;
int	verbose;
int	quiet;
int	super_only;
int	discard = 1;
int	force;
int	noaction;
int	journal_size;
int	journal_flags;
int	lazy_itable_init;
char	*bad_blocks_filename;
__u32	fs_stride;

struct ext2_super_block fs_param;
char *fs_uuid = NULL;
char *creator_os;
char *volume_label;
char *mount_dir;
char *journal_device;
int sync_kludge;	/* Set using the MKE2FS_SYNC env. option */
char **fs_types;

profile_t	profile;

int sys_page_size = 4096;
int linux_version_code = 0;

static void usage(void)
{
	fprintf(stderr, _("Usage: %s [-c|-l filename] [-b block-size] "
	"[-f fragment-size]\n\t[-i bytes-per-inode] [-I inode-size] "
	"[-J journal-options]\n"
	"\t[-G meta group size] [-N number-of-inodes]\n"
	"\t[-m reserved-blocks-percentage] [-o creator-os]\n"
	"\t[-g blocks-per-group] [-L volume-label] "
	"[-M last-mounted-directory]\n\t[-O feature[,...]] "
	"[-r fs-revision] [-E extended-option[,...]]\n"
	"\t[-T fs-type] [-U UUID] [-jnqvFKSV] device [blocks-count]\n"),
		program_name);
	exit(1);
}

static int int_log2(int arg)
{
	int	l = 0;

	arg >>= 1;
	while (arg) {
		l++;
		arg >>= 1;
	}
	return l;
}

static int int_log10(unsigned int arg)
{
	int	l;

	for (l=0; arg ; l++)
		arg = arg / 10;
	return l;
}

static int parse_version_number(const char *s)
{
	int	major, minor, rev;
	char	*endptr;
	const char *cp = s;

	if (!s)
		return 0;
	major = strtol(cp, &endptr, 10);
	if (cp == endptr || *endptr != '.')
		return 0;
	cp = endptr + 1;
	minor = strtol(cp, &endptr, 10);
	if (cp == endptr || *endptr != '.')
		return 0;
	cp = endptr + 1;
	rev = strtol(cp, &endptr, 10);
	if (cp == endptr)
		return 0;
	return ((((major * 256) + minor) * 256) + rev);
}

/*
 * Helper function for read_bb_file and test_disk
 */
static void invalid_block(ext2_filsys fs EXT2FS_ATTR((unused)), blk_t blk)
{
	fprintf(stderr, _("Bad block %u out of range; ignored.\n"), blk);
	return;
}

/*
 * Reads the bad blocks list from a file
 */
static void read_bb_file(ext2_filsys fs, badblocks_list *bb_list,
			 const char *bad_blocks_file)
{
	FILE		*f;
	errcode_t	retval;

	f = fopen(bad_blocks_file, "r");
	if (!f) {
		com_err("read_bad_blocks_file", errno,
			_("while trying to open %s"), bad_blocks_file);
		exit(1);
	}
	retval = ext2fs_read_bb_FILE(fs, f, bb_list, invalid_block);
	fclose (f);
	if (retval) {
		com_err("ext2fs_read_bb_FILE", retval,
			_("while reading in list of bad blocks from file"));
		exit(1);
	}
}

/*
 * Runs the badblocks program to test the disk
 */
static void test_disk(ext2_filsys fs, badblocks_list *bb_list)
{
	FILE		*f;
	errcode_t	retval;
	char		buf[1024];

	sprintf(buf, "badblocks -b %d -X %s%s%s %llu", fs->blocksize,
		quiet ? "" : "-s ", (cflag > 1) ? "-w " : "",
		fs->device_name, ext2fs_blocks_count(fs->super)-1);
	if (verbose)
		printf(_("Running command: %s\n"), buf);
	f = popen(buf, "r");
	if (!f) {
		com_err("popen", errno,
			_("while trying to run '%s'"), buf);
		exit(1);
	}
	retval = ext2fs_read_bb_FILE(fs, f, bb_list, invalid_block);
	pclose(f);
	if (retval) {
		com_err("ext2fs_read_bb_FILE", retval,
			_("while processing list of bad blocks from program"));
		exit(1);
	}
}

static void handle_bad_blocks(ext2_filsys fs, badblocks_list bb_list)
{
	dgrp_t			i;
	blk_t			j;
	unsigned 		must_be_good;
	blk_t			blk;
	badblocks_iterate	bb_iter;
	errcode_t		retval;
	blk_t			group_block;
	int			group;
	int			group_bad;

	if (!bb_list)
		return;

	/*
	 * The primary superblock and group descriptors *must* be
	 * good; if not, abort.
	 */
	must_be_good = fs->super->s_first_data_block + 1 + fs->desc_blocks;
	for (i = fs->super->s_first_data_block; i <= must_be_good; i++) {
		if (ext2fs_badblocks_list_test(bb_list, i)) {
			fprintf(stderr, _("Block %d in primary "
				"superblock/group descriptor area bad.\n"), i);
			fprintf(stderr, _("Blocks %u through %u must be good "
				"in order to build a filesystem.\n"),
				fs->super->s_first_data_block, must_be_good);
			fputs(_("Aborting....\n"), stderr);
			exit(1);
		}
	}

	/*
	 * See if any of the bad blocks are showing up in the backup
	 * superblocks and/or group descriptors.  If so, issue a
	 * warning and adjust the block counts appropriately.
	 */
	group_block = fs->super->s_first_data_block +
		fs->super->s_blocks_per_group;

	for (i = 1; i < fs->group_desc_count; i++) {
		group_bad = 0;
		for (j=0; j < fs->desc_blocks+1; j++) {
			if (ext2fs_badblocks_list_test(bb_list,
						       group_block + j)) {
				if (!group_bad)
					fprintf(stderr,
_("Warning: the backup superblock/group descriptors at block %u contain\n"
"	bad blocks.\n\n"),
						group_block);
				group_bad++;
				group = ext2fs_group_of_blk2(fs, group_block+j);
				ext2fs_bg_free_blocks_count_set(fs, group, ext2fs_bg_free_blocks_count(fs, group) + 1);
				ext2fs_group_desc_csum_set(fs, group);
				ext2fs_free_blocks_count_add(fs->super, 1);
			}
		}
		group_block += fs->super->s_blocks_per_group;
	}

	/*
	 * Mark all the bad blocks as used...
	 */
	retval = ext2fs_badblocks_list_iterate_begin(bb_list, &bb_iter);
	if (retval) {
		com_err("ext2fs_badblocks_list_iterate_begin", retval,
			_("while marking bad blocks as used"));
		exit(1);
	}
	while (ext2fs_badblocks_list_iterate(bb_iter, &blk))
		ext2fs_mark_block_bitmap2(fs->block_map, blk);
	ext2fs_badblocks_list_iterate_end(bb_iter);
}

static void write_inode_tables(ext2_filsys fs, int lazy_flag)
{
	errcode_t	retval;
	blk_t		blk;
	dgrp_t		i;
	int		num, ipb;
	struct ext2fs_numeric_progress_struct progress;

	ext2fs_numeric_progress_init(fs, &progress,
				     _("Writing inode tables: "),
				     fs->group_desc_count);

	for (i = 0; i < fs->group_desc_count; i++) {
		ext2fs_numeric_progress_update(fs, &progress, i);

		blk = ext2fs_inode_table_loc(fs, i);
		num = fs->inode_blocks_per_group;

		if (lazy_flag) {
			ipb = fs->blocksize / EXT2_INODE_SIZE(fs->super);
			num = ((((fs->super->s_inodes_per_group -
				  ext2fs_bg_itable_unused(fs, i)) *
				 EXT2_INODE_SIZE(fs->super)) +
				EXT2_BLOCK_SIZE(fs->super) - 1) /
			       EXT2_BLOCK_SIZE(fs->super));
		} else {
			/* The kernel doesn't need to zero the itable blocks */
			ext2fs_bg_flags_set(fs, i, EXT2_BG_INODE_ZEROED);
			ext2fs_group_desc_csum_set(fs, i);
		}
		retval = ext2fs_zero_blocks(fs, blk, num, &blk, &num);
		if (retval) {
			fprintf(stderr, _("\nCould not write %d "
				  "blocks in inode table starting at %u: %s\n"),
				num, blk, error_message(retval));
			exit(1);
		}
		if (sync_kludge) {
			if (sync_kludge == 1)
				sync();
			else if ((i % sync_kludge) == 0)
				sync();
		}
	}
	ext2fs_zero_blocks(0, 0, 0, 0, 0);
	ext2fs_numeric_progress_close(fs, &progress,
				      _("done                            \n"));
}

static void create_root_dir(ext2_filsys fs)
{
	errcode_t		retval;
	struct ext2_inode	inode;
	__u32			uid, gid;

	retval = ext2fs_mkdir(fs, EXT2_ROOT_INO, EXT2_ROOT_INO, 0);
	if (retval) {
		com_err("ext2fs_mkdir", retval, _("while creating root dir"));
		exit(1);
	}
	if (geteuid()) {
		retval = ext2fs_read_inode(fs, EXT2_ROOT_INO, &inode);
		if (retval) {
			com_err("ext2fs_read_inode", retval,
				_("while reading root inode"));
			exit(1);
		}
		uid = getuid();
		inode.i_uid = uid;
		ext2fs_set_i_uid_high(inode, uid >> 16);
		if (uid) {
			gid = getgid();
			inode.i_gid = gid;
			ext2fs_set_i_gid_high(inode, gid >> 16);
		}
		retval = ext2fs_write_new_inode(fs, EXT2_ROOT_INO, &inode);
		if (retval) {
			com_err("ext2fs_write_inode", retval,
				_("while setting root inode ownership"));
			exit(1);
		}
	}
}

static void create_lost_and_found(ext2_filsys fs)
{
	unsigned int		lpf_size = 0;
	errcode_t		retval;
	ext2_ino_t		ino;
	const char		*name = "lost+found";
	int			i;

	fs->umask = 077;
	retval = ext2fs_mkdir(fs, EXT2_ROOT_INO, 0, name);
	if (retval) {
		com_err("ext2fs_mkdir", retval,
			_("while creating /lost+found"));
		exit(1);
	}

	retval = ext2fs_lookup(fs, EXT2_ROOT_INO, name, strlen(name), 0, &ino);
	if (retval) {
		com_err("ext2_lookup", retval,
			_("while looking up /lost+found"));
		exit(1);
	}

	for (i=1; i < EXT2_NDIR_BLOCKS; i++) {
		/* Ensure that lost+found is at least 2 blocks, so we always
		 * test large empty blocks for big-block filesystems.  */
		if ((lpf_size += fs->blocksize) >= 16*1024 &&
		    lpf_size >= 2 * fs->blocksize)
			break;
		retval = ext2fs_expand_dir(fs, ino);
		if (retval) {
			com_err("ext2fs_expand_dir", retval,
				_("while expanding /lost+found"));
			exit(1);
		}
	}
}

static void create_bad_block_inode(ext2_filsys fs, badblocks_list bb_list)
{
	errcode_t	retval;

	ext2fs_mark_inode_bitmap2(fs->inode_map, EXT2_BAD_INO);
	ext2fs_inode_alloc_stats2(fs, EXT2_BAD_INO, +1, 0);
	retval = ext2fs_update_bb_inode(fs, bb_list);
	if (retval) {
		com_err("ext2fs_update_bb_inode", retval,
			_("while setting bad block inode"));
		exit(1);
	}

}

static void reserve_inodes(ext2_filsys fs)
{
	ext2_ino_t	i;

	for (i = EXT2_ROOT_INO + 1; i < EXT2_FIRST_INODE(fs->super); i++)
		ext2fs_inode_alloc_stats2(fs, i, +1, 0);
	ext2fs_mark_ib_dirty(fs);
}

#define BSD_DISKMAGIC   (0x82564557UL)  /* The disk magic number */
#define BSD_MAGICDISK   (0x57455682UL)  /* The disk magic number reversed */
#define BSD_LABEL_OFFSET        64

static void zap_sector(ext2_filsys fs, int sect, int nsect)
{
	char *buf;
	int retval;
	unsigned int *magic;

	buf = malloc(512*nsect);
	if (!buf) {
		printf(_("Out of memory erasing sectors %d-%d\n"),
		       sect, sect + nsect - 1);
		exit(1);
	}

	if (sect == 0) {
		/* Check for a BSD disklabel, and don't erase it if so */
		retval = io_channel_read_blk64(fs->io, 0, -512, buf);
		if (retval)
			fprintf(stderr,
				_("Warning: could not read block 0: %s\n"),
				error_message(retval));
		else {
			magic = (unsigned int *) (buf + BSD_LABEL_OFFSET);
			if ((*magic == BSD_DISKMAGIC) ||
			    (*magic == BSD_MAGICDISK))
				return;
		}
	}

	memset(buf, 0, 512*nsect);
	io_channel_set_blksize(fs->io, 512);
	retval = io_channel_write_blk64(fs->io, sect, -512*nsect, buf);
	io_channel_set_blksize(fs->io, fs->blocksize);
	free(buf);
	if (retval)
		fprintf(stderr, _("Warning: could not erase sector %d: %s\n"),
			sect, error_message(retval));
}

static void create_journal_dev(ext2_filsys fs)
{
	struct ext2fs_numeric_progress_struct progress;
	errcode_t		retval;
	char			*buf;
	blk_t			blk, err_blk;
	int			c, count, err_count;

	retval = ext2fs_create_journal_superblock(fs,
				  ext2fs_blocks_count(fs->super), 0, &buf);
	if (retval) {
		com_err("create_journal_dev", retval,
			_("while initializing journal superblock"));
		exit(1);
	}
	ext2fs_numeric_progress_init(fs, &progress,
				     _("Zeroing journal device: "),
				     ext2fs_blocks_count(fs->super));
	blk = 0;
	count = ext2fs_blocks_count(fs->super);
	while (count > 0) {
		if (count > 1024)
			c = 1024;
		else
			c = count;
		retval = ext2fs_zero_blocks(fs, blk, c, &err_blk, &err_count);
		if (retval) {
			com_err("create_journal_dev", retval,
				_("while zeroing journal device "
				  "(block %u, count %d)"),
				err_blk, err_count);
			exit(1);
		}
		blk += c;
		count -= c;
		ext2fs_numeric_progress_update(fs, &progress, blk);
	}
	ext2fs_zero_blocks(0, 0, 0, 0, 0);

	retval = io_channel_write_blk64(fs->io,
					fs->super->s_first_data_block+1,
					1, buf);
	if (retval) {
		com_err("create_journal_dev", retval,
			_("while writing journal superblock"));
		exit(1);
	}
	ext2fs_numeric_progress_close(fs, &progress, NULL);
}

static void show_stats(ext2_filsys fs)
{
	struct ext2_super_block *s = fs->super;
	char 			buf[80];
        char                    *os;
	blk_t			group_block;
	dgrp_t			i;
	int			need, col_left;

	if (ext2fs_blocks_count(&fs_param) != ext2fs_blocks_count(s))
		fprintf(stderr, _("warning: %llu blocks unused.\n\n"),
		       ext2fs_blocks_count(&fs_param) - ext2fs_blocks_count(s));

	memset(buf, 0, sizeof(buf));
	strncpy(buf, s->s_volume_name, sizeof(s->s_volume_name));
	printf(_("Filesystem label=%s\n"), buf);
	fputs(_("OS type: "), stdout);
        os = e2p_os2string(fs->super->s_creator_os);
	fputs(os, stdout);
	free(os);
	printf("\n");
	printf(_("Block size=%u (log=%u)\n"), fs->blocksize,
		s->s_log_block_size);
	printf(_("Fragment size=%u (log=%u)\n"), fs->fragsize,
		s->s_log_frag_size);
	printf(_("Stride=%u blocks, Stripe width=%u blocks\n"),
	       s->s_raid_stride, s->s_raid_stripe_width);
	printf(_("%u inodes, %llu blocks\n"), s->s_inodes_count,
	       ext2fs_blocks_count(s));
	printf(_("%llu blocks (%2.2f%%) reserved for the super user\n"),
		ext2fs_r_blocks_count(s),
	       100.0 *  ext2fs_r_blocks_count(s) / ext2fs_blocks_count(s));
	printf(_("First data block=%u\n"), s->s_first_data_block);
	if (s->s_reserved_gdt_blocks)
		printf(_("Maximum filesystem blocks=%lu\n"),
		       (s->s_reserved_gdt_blocks + fs->desc_blocks) *
		       EXT2_DESC_PER_BLOCK(s) * s->s_blocks_per_group);
	if (fs->group_desc_count > 1)
		printf(_("%u block groups\n"), fs->group_desc_count);
	else
		printf(_("%u block group\n"), fs->group_desc_count);
	printf(_("%u blocks per group, %u fragments per group\n"),
	       s->s_blocks_per_group, s->s_frags_per_group);
	printf(_("%u inodes per group\n"), s->s_inodes_per_group);

	if (fs->group_desc_count == 1) {
		printf("\n");
		return;
	}

	printf(_("Superblock backups stored on blocks: "));
	group_block = s->s_first_data_block;
	col_left = 0;
	for (i = 1; i < fs->group_desc_count; i++) {
		group_block += s->s_blocks_per_group;
		if (!ext2fs_bg_has_super(fs, i))
			continue;
		if (i != 1)
			printf(", ");
		need = int_log10(group_block) + 2;
		if (need > col_left) {
			printf("\n\t");
			col_left = 72;
		}
		col_left -= need;
		printf("%u", group_block);
	}
	printf("\n\n");
}

/*
 * Set the S_CREATOR_OS field.  Return true if OS is known,
 * otherwise, 0.
 */
static int set_os(struct ext2_super_block *sb, char *os)
{
	if (isdigit (*os))
		sb->s_creator_os = atoi (os);
	else if (strcasecmp(os, "linux") == 0)
		sb->s_creator_os = EXT2_OS_LINUX;
	else if (strcasecmp(os, "GNU") == 0 || strcasecmp(os, "hurd") == 0)
		sb->s_creator_os = EXT2_OS_HURD;
	else if (strcasecmp(os, "freebsd") == 0)
		sb->s_creator_os = EXT2_OS_FREEBSD;
	else if (strcasecmp(os, "lites") == 0)
		sb->s_creator_os = EXT2_OS_LITES;
	else
		return 0;
	return 1;
}

#define PATH_SET "PATH=/sbin"

static void parse_extended_opts(struct ext2_super_block *param,
				const char *opts)
{
	char	*buf, *token, *next, *p, *arg, *badopt = 0;
	int	len;
	int	r_usage = 0;

	len = strlen(opts);
	buf = malloc(len+1);
	if (!buf) {
		fprintf(stderr,
			_("Couldn't allocate memory to parse options!\n"));
		exit(1);
	}
	strcpy(buf, opts);
	for (token = buf; token && *token; token = next) {
		p = strchr(token, ',');
		next = 0;
		if (p) {
			*p = 0;
			next = p+1;
		}
		arg = strchr(token, '=');
		if (arg) {
			*arg = 0;
			arg++;
		}
		if (strcmp(token, "stride") == 0) {
			if (!arg) {
				r_usage++;
				badopt = token;
				continue;
			}
			param->s_raid_stride = strtoul(arg, &p, 0);
			if (*p || (param->s_raid_stride == 0)) {
				fprintf(stderr,
					_("Invalid stride parameter: %s\n"),
					arg);
				r_usage++;
				continue;
			}
		} else if (strcmp(token, "stripe-width") == 0 ||
			   strcmp(token, "stripe_width") == 0) {
			if (!arg) {
				r_usage++;
				badopt = token;
				continue;
			}
			param->s_raid_stripe_width = strtoul(arg, &p, 0);
			if (*p || (param->s_raid_stripe_width == 0)) {
				fprintf(stderr,
					_("Invalid stripe-width parameter: %s\n"),
					arg);
				r_usage++;
				continue;
			}
		} else if (!strcmp(token, "resize")) {
			unsigned long resize, bpg, rsv_groups;
			unsigned long group_desc_count, desc_blocks;
			unsigned int gdpb, blocksize;
			int rsv_gdb;

			if (!arg) {
				r_usage++;
				badopt = token;
				continue;
			}

			resize = parse_num_blocks(arg,
						  param->s_log_block_size);

			if (resize == 0) {
				fprintf(stderr,
					_("Invalid resize parameter: %s\n"),
					arg);
				r_usage++;
				continue;
			}
			if (resize <= ext2fs_blocks_count(param)) {
				fprintf(stderr,
					_("The resize maximum must be greater "
					  "than the filesystem size.\n"));
				r_usage++;
				continue;
			}

			blocksize = EXT2_BLOCK_SIZE(param);
			bpg = param->s_blocks_per_group;
			if (!bpg)
				bpg = blocksize * 8;
			gdpb = EXT2_DESC_PER_BLOCK(param);
			group_desc_count = (__u32) ext2fs_div64_ceil(
				ext2fs_blocks_count(param), bpg);
			desc_blocks = (group_desc_count +
				       gdpb - 1) / gdpb;
			rsv_groups = ext2fs_div_ceil(resize, bpg);
			rsv_gdb = ext2fs_div_ceil(rsv_groups, gdpb) -
				desc_blocks;
			if (rsv_gdb > (int) EXT2_ADDR_PER_BLOCK(param))
				rsv_gdb = EXT2_ADDR_PER_BLOCK(param);

			if (rsv_gdb > 0) {
				if (param->s_rev_level == EXT2_GOOD_OLD_REV) {
					fprintf(stderr,
	_("On-line resizing not supported with revision 0 filesystems\n"));
					free(buf);
					exit(1);
				}
				param->s_feature_compat |=
					EXT2_FEATURE_COMPAT_RESIZE_INODE;

				param->s_reserved_gdt_blocks = rsv_gdb;
			}
		} else if (!strcmp(token, "test_fs")) {
			param->s_flags |= EXT2_FLAGS_TEST_FILESYS;
		} else if (!strcmp(token, "lazy_itable_init")) {
			if (arg)
				lazy_itable_init = strtoul(arg, &p, 0);
			else
				lazy_itable_init = 1;
		} else {
			r_usage++;
			badopt = token;
		}
	}
	if (r_usage) {
		fprintf(stderr, _("\nBad option(s) specified: %s\n\n"
			"Extended options are separated by commas, "
			"and may take an argument which\n"
			"\tis set off by an equals ('=') sign.\n\n"
			"Valid extended options are:\n"
			"\tstride=<RAID per-disk data chunk in blocks>\n"
			"\tstripe-width=<RAID stride * data disks in blocks>\n"
			"\tresize=<resize maximum size in blocks>\n"
			"\tlazy_itable_init=<0 to disable, 1 to enable>\n"
			"\ttest_fs\n\n"),
			badopt ? badopt : "");
		free(buf);
		exit(1);
	}
	if (param->s_raid_stride &&
	    (param->s_raid_stripe_width % param->s_raid_stride) != 0)
		fprintf(stderr, _("\nWarning: RAID stripe-width %u not an even "
				  "multiple of stride %u.\n\n"),
			param->s_raid_stripe_width, param->s_raid_stride);

	free(buf);
}

static __u32 ok_features[3] = {
	/* Compat */
	EXT3_FEATURE_COMPAT_HAS_JOURNAL |
		EXT2_FEATURE_COMPAT_RESIZE_INODE |
		EXT2_FEATURE_COMPAT_DIR_INDEX |
		EXT2_FEATURE_COMPAT_EXT_ATTR,
	/* Incompat */
	EXT2_FEATURE_INCOMPAT_FILETYPE|
		EXT3_FEATURE_INCOMPAT_EXTENTS|
		EXT3_FEATURE_INCOMPAT_JOURNAL_DEV|
		EXT2_FEATURE_INCOMPAT_META_BG|
		EXT4_FEATURE_INCOMPAT_FLEX_BG,
	/* R/O compat */
	EXT2_FEATURE_RO_COMPAT_LARGE_FILE|
		EXT4_FEATURE_RO_COMPAT_HUGE_FILE|
		EXT4_FEATURE_RO_COMPAT_DIR_NLINK|
		EXT4_FEATURE_RO_COMPAT_EXTRA_ISIZE|
		EXT2_FEATURE_RO_COMPAT_SPARSE_SUPER|
		EXT4_FEATURE_RO_COMPAT_GDT_CSUM
};


static void syntax_err_report(const char *filename, long err, int line_num)
{
	fprintf(stderr,
		_("Syntax error in mke2fs config file (%s, line #%d)\n\t%s\n"),
		filename, line_num, error_message(err));
	exit(1);
}

static const char *config_fn[] = { ROOT_SYSCONFDIR "/mke2fs.conf", 0 };

static void edit_feature(const char *str, __u32 *compat_array)
{
	if (!str)
		return;

	if (e2p_edit_feature(str, compat_array, ok_features)) {
		fprintf(stderr, _("Invalid filesystem option set: %s\n"),
			str);
		exit(1);
	}
}

struct str_list {
	char **list;
	int num;
	int max;
};

static errcode_t init_list(struct str_list *sl)
{
	sl->num = 0;
	sl->max = 0;
	sl->list = malloc((sl->max+1) * sizeof(char *));
	if (!sl->list)
		return ENOMEM;
	sl->list[0] = 0;
	return 0;
}

static errcode_t push_string(struct str_list *sl, const char *str)
{
	char **new_list;

	if (sl->num >= sl->max) {
		sl->max += 2;
		new_list = realloc(sl->list, (sl->max+1) * sizeof(char *));
		if (!new_list)
			return ENOMEM;
		sl->list = new_list;
	}
	sl->list[sl->num] = malloc(strlen(str)+1);
	if (sl->list[sl->num] == 0)
		return ENOMEM;
	strcpy(sl->list[sl->num], str);
	sl->num++;
	sl->list[sl->num] = 0;
	return 0;
}

static void print_str_list(char **list)
{
	char **cpp;

	for (cpp = list; *cpp; cpp++) {
		printf("'%s'", *cpp);
		if (cpp[1])
			fputs(", ", stdout);
	}
	fputc('\n', stdout);
}

static char **parse_fs_type(const char *fs_type,
			    const char *usage_types,
			    struct ext2_super_block *fs_param,
			    char *progname)
{
	const char	*ext_type = 0;
	char		*parse_str;
	char		*profile_type = 0;
	char		*cp, *t;
	const char	*size_type;
	struct str_list	list;
	unsigned long	meg;
	int		is_hurd = 0;

	if (init_list(&list))
		return 0;

	if (creator_os && (!strcasecmp(creator_os, "GNU") ||
			   !strcasecmp(creator_os, "hurd")))
		is_hurd = 1;

	if (fs_type)
		ext_type = fs_type;
	else if (is_hurd)
		ext_type = "ext2";
	else if (!strcmp(program_name, "mke3fs"))
		ext_type = "ext3";
	else if (progname) {
		ext_type = strrchr(progname, '/');
		if (ext_type)
			ext_type++;
		else
			ext_type = progname;

		if (!strncmp(ext_type, "mkfs.", 5)) {
			ext_type += 5;
			if (ext_type[0] == 0)
				ext_type = 0;
		} else
			ext_type = 0;
	}

	if (!ext_type) {
		profile_get_string(profile, "defaults", "fs_type", 0,
				   "ext2", &profile_type);
		ext_type = profile_type;
		if (!strcmp(ext_type, "ext2") && (journal_size != 0))
			ext_type = "ext3";
	}

	if (!strcmp(ext_type, "ext3") || !strcmp(ext_type, "ext4") ||
	    !strcmp(ext_type, "ext4dev")) {
		profile_get_string(profile, "fs_types", ext_type, "features",
				   0, &t);
		if (!t) {
			printf(_("\nWarning!  Your mke2fs.conf file does "
				 "not define the %s filesystem type.\n"),
			       ext_type);
			printf(_("You probably need to install an updated "
				 "mke2fs.conf file.\n\n"));
			sleep(5);
		}
	}

	meg = (1024 * 1024) / EXT2_BLOCK_SIZE(fs_param);
	if (ext2fs_blocks_count(fs_param) < 3 * meg)
		size_type = "floppy";
	else if (ext2fs_blocks_count(fs_param) < 512 * meg)
		size_type = "small";
	else
		size_type = "default";

	if (!usage_types)
		usage_types = size_type;

	parse_str = malloc(usage_types ? strlen(usage_types)+1 : 1);
	if (!parse_str) {
		free(list.list);
		return 0;
	}
	if (usage_types)
		strcpy(parse_str, usage_types);
	else
		*parse_str = '\0';

	if (ext_type)
		push_string(&list, ext_type);
	cp = parse_str;
	while (1) {
		t = strchr(cp, ',');
		if (t)
			*t = '\0';

		if (*cp)
			push_string(&list, cp);
		if (t)
			cp = t+1;
		else {
			cp = "";
			break;
		}
	}
	free(parse_str);
	free(profile_type);
	if (is_hurd)
		push_string(&list, "hurd");
	return (list.list);
}

static char *get_string_from_profile(char **fs_types, const char *opt,
				     const char *def_val)
{
	char *ret = 0;
	int i;

	for (i=0; fs_types[i]; i++);
	for (i-=1; i >=0 ; i--) {
		profile_get_string(profile, "fs_types", fs_types[i],
				   opt, 0, &ret);
		if (ret)
			return ret;
	}
	profile_get_string(profile, "defaults", opt, 0, def_val, &ret);
	return (ret);
}

static int get_int_from_profile(char **fs_types, const char *opt, int def_val)
{
	int ret;
	char **cpp;

	profile_get_integer(profile, "defaults", opt, 0, def_val, &ret);
	for (cpp = fs_types; *cpp; cpp++)
		profile_get_integer(profile, "fs_types", *cpp, opt, ret, &ret);
	return ret;
}

static int get_bool_from_profile(char **fs_types, const char *opt, int def_val)
{
	int ret;
	char **cpp;

	profile_get_boolean(profile, "defaults", opt, 0, def_val, &ret);
	for (cpp = fs_types; *cpp; cpp++)
		profile_get_boolean(profile, "fs_types", *cpp, opt, ret, &ret);
	return ret;
}

extern const char *mke2fs_default_profile;
static const char *default_files[] = { "<default>", 0 };

#ifdef HAVE_BLKID_PROBE_GET_TOPOLOGY
/*
 * Sets the geometry of a device (stripe/stride), and returns the
 * device's alignment offset, if any, or a negative error.
 */
static int ext2fs_get_device_geometry(const char *file,
				      struct ext2_super_block *fs_param)
{
	int rc = -1;
	int blocksize;
	blkid_probe pr;
	blkid_topology tp;
	unsigned long min_io;
	unsigned long opt_io;

	pr = blkid_new_probe_from_filename(file);
	if (!pr)
		goto out;

	tp = blkid_probe_get_topology(pr);
	if (!tp)
		goto out;

	min_io = blkid_topology_get_minimum_io_size(tp);
	opt_io = blkid_topology_get_optimal_io_size(tp);
	blocksize = EXT2_BLOCK_SIZE(fs_param);

	fs_param->s_raid_stride = min_io / blocksize;
	fs_param->s_raid_stripe_width = opt_io / blocksize;

	rc = blkid_topology_get_alignment_offset(tp);
out:
	blkid_free_probe(pr);
	return rc;
}
#endif

static void PRS(int argc, char *argv[])
{
	int		b, c;
	int		size;
	char 		*tmp, **cpp;
	int		blocksize = 0;
	int		inode_ratio = 0;
	int		inode_size = 0;
	unsigned long	flex_bg_size = 0;
	double		reserved_ratio = 5.0;
	int		sector_size = 0;
	int		show_version_only = 0;
	unsigned long long num_inodes = 0; /* unsigned long long to catch too-large input */
	errcode_t	retval;
	char *		oldpath = getenv("PATH");
	char *		extended_opts = 0;
	const char *	fs_type = 0;
	const char *	usage_types = 0;
	blk_t		dev_size;
#ifdef __linux__
	struct 		utsname ut;
#endif
	long		sysval;
	int		s_opt = -1, r_opt = -1;
	char		*fs_features = 0;
	int		use_bsize;
	char		*newpath;
	int		pathlen = sizeof(PATH_SET) + 1;

	if (oldpath)
		pathlen += strlen(oldpath);
	newpath = malloc(pathlen);
	strcpy(newpath, PATH_SET);

	/* Update our PATH to include /sbin  */
	if (oldpath) {
		strcat (newpath, ":");
		strcat (newpath, oldpath);
	}
	putenv (newpath);

	tmp = getenv("MKE2FS_SYNC");
	if (tmp)
		sync_kludge = atoi(tmp);

	/* Determine the system page size if possible */
#ifdef HAVE_SYSCONF
#if (!defined(_SC_PAGESIZE) && defined(_SC_PAGE_SIZE))
#define _SC_PAGESIZE _SC_PAGE_SIZE
#endif
#ifdef _SC_PAGESIZE
	sysval = sysconf(_SC_PAGESIZE);
	if (sysval > 0)
		sys_page_size = sysval;
#endif /* _SC_PAGESIZE */
#endif /* HAVE_SYSCONF */

	if ((tmp = getenv("MKE2FS_CONFIG")) != NULL)
		config_fn[0] = tmp;
	profile_set_syntax_err_cb(syntax_err_report);
	retval = profile_init(config_fn, &profile);
	if (retval == ENOENT) {
		profile_init(default_files, &profile);
		profile_set_default(profile, mke2fs_default_profile);
	}

	setbuf(stdout, NULL);
	setbuf(stderr, NULL);
	add_error_table(&et_ext2_error_table);
	add_error_table(&et_prof_error_table);
	memset(&fs_param, 0, sizeof(struct ext2_super_block));
	fs_param.s_rev_level = 1;  /* Create revision 1 filesystems now */

#ifdef __linux__
	if (uname(&ut)) {
		perror("uname");
		exit(1);
	}
	linux_version_code = parse_version_number(ut.release);
	if (linux_version_code && linux_version_code < (2*65536 + 2*256))
		fs_param.s_rev_level = 0;
#endif

	if (argc && *argv) {
		program_name = get_progname(*argv);

		/* If called as mkfs.ext3, create a journal inode */
		if (!strcmp(program_name, "mkfs.ext3") ||
		    !strcmp(program_name, "mke3fs"))
			journal_size = -1;
	}

	while ((c = getopt (argc, argv,
		    "b:cf:g:G:i:jl:m:no:qr:s:t:vE:FI:J:KL:M:N:O:R:ST:U:V")) != EOF) {
		switch (c) {
		case 'b':
			blocksize = strtol(optarg, &tmp, 0);
			b = (blocksize > 0) ? blocksize : -blocksize;
			if (b < EXT2_MIN_BLOCK_SIZE ||
			    b > EXT2_MAX_BLOCK_SIZE || *tmp) {
				com_err(program_name, 0,
					_("invalid block size - %s"), optarg);
				exit(1);
			}
			if (blocksize > 4096)
				fprintf(stderr, _("Warning: blocksize %d not "
						  "usable on most systems.\n"),
					blocksize);
			if (blocksize > 0)
				fs_param.s_log_block_size =
					int_log2(blocksize >>
						 EXT2_MIN_BLOCK_LOG_SIZE);
			break;
		case 'c':	/* Check for bad blocks */
			cflag++;
			break;
		case 'f':
			size = strtoul(optarg, &tmp, 0);
			if (size < EXT2_MIN_BLOCK_SIZE ||
			    size > EXT2_MAX_BLOCK_SIZE || *tmp) {
				com_err(program_name, 0,
					_("invalid fragment size - %s"),
					optarg);
				exit(1);
			}
			fs_param.s_log_frag_size =
				int_log2(size >> EXT2_MIN_BLOCK_LOG_SIZE);
			fprintf(stderr, _("Warning: fragments not supported.  "
			       "Ignoring -f option\n"));
			break;
		case 'g':
			fs_param.s_blocks_per_group = strtoul(optarg, &tmp, 0);
			if (*tmp) {
				com_err(program_name, 0,
					_("Illegal number for blocks per group"));
				exit(1);
			}
			if ((fs_param.s_blocks_per_group % 8) != 0) {
				com_err(program_name, 0,
				_("blocks per group must be multiple of 8"));
				exit(1);
			}
			break;
		case 'G':
			flex_bg_size = strtoul(optarg, &tmp, 0);
			if (*tmp) {
				com_err(program_name, 0,
					_("Illegal number for flex_bg size"));
				exit(1);
			}
			if (flex_bg_size < 2 ||
			    (flex_bg_size & (flex_bg_size-1)) != 0) {
				com_err(program_name, 0,
					_("flex_bg size must be a power of 2"));
				exit(1);
			}
			break;
		case 'i':
			inode_ratio = strtoul(optarg, &tmp, 0);
			if (inode_ratio < EXT2_MIN_BLOCK_SIZE ||
			    inode_ratio > EXT2_MAX_BLOCK_SIZE * 1024 ||
			    *tmp) {
				com_err(program_name, 0,
					_("invalid inode ratio %s (min %d/max %d)"),
					optarg, EXT2_MIN_BLOCK_SIZE,
					EXT2_MAX_BLOCK_SIZE);
				exit(1);
			}
			break;
		case 'J':
			parse_journal_opts(optarg);
			break;
		case 'K':
			discard = 0;
			break;
		case 'j':
			if (!journal_size)
				journal_size = -1;
			break;
		case 'l':
			bad_blocks_filename = malloc(strlen(optarg)+1);
			if (!bad_blocks_filename) {
				com_err(program_name, ENOMEM,
					_("in malloc for bad_blocks_filename"));
				exit(1);
			}
			strcpy(bad_blocks_filename, optarg);
			break;
		case 'm':
			reserved_ratio = strtod(optarg, &tmp);
			if ( *tmp || reserved_ratio > 50 ||
			     reserved_ratio < 0) {
				com_err(program_name, 0,
					_("invalid reserved blocks percent - %s"),
					optarg);
				exit(1);
			}
			break;
		case 'n':
			noaction++;
			break;
		case 'o':
			creator_os = optarg;
			break;
		case 'q':
			quiet = 1;
			break;
		case 'r':
			r_opt = strtoul(optarg, &tmp, 0);
			if (*tmp) {
				com_err(program_name, 0,
					_("bad revision level - %s"), optarg);
				exit(1);
			}
			fs_param.s_rev_level = r_opt;
			break;
		case 's':	/* deprecated */
			s_opt = atoi(optarg);
			break;
		case 'I':
			inode_size = strtoul(optarg, &tmp, 0);
			if (*tmp) {
				com_err(program_name, 0,
					_("invalid inode size - %s"), optarg);
				exit(1);
			}
			break;
		case 'v':
			verbose = 1;
			break;
		case 'F':
			force++;
			break;
		case 'L':
			volume_label = optarg;
			break;
		case 'M':
			mount_dir = optarg;
			break;
		case 'N':
			num_inodes = strtoul(optarg, &tmp, 0);
			if (*tmp) {
				com_err(program_name, 0,
					_("bad num inodes - %s"), optarg);
					exit(1);
			}
			break;
		case 'O':
			fs_features = optarg;
			break;
		case 'E':
		case 'R':
			extended_opts = optarg;
			break;
		case 'S':
			super_only = 1;
			break;
		case 't':
			fs_type = optarg;
			break;
		case 'T':
			usage_types = optarg;
			break;
		case 'U':
			fs_uuid = optarg;
			break;
		case 'V':
			/* Print version number and exit */
			show_version_only++;
			break;
		default:
			usage();
		}
	}
	if ((optind == argc) && !show_version_only)
		usage();
	device_name = argv[optind++];

	if (!quiet || show_version_only)
		fprintf (stderr, "mke2fs %s (%s)\n", E2FSPROGS_VERSION,
			 E2FSPROGS_DATE);

	if (show_version_only) {
		fprintf(stderr, _("\tUsing %s\n"),
			error_message(EXT2_ET_BASE));
		exit(0);
	}

	/*
	 * If there's no blocksize specified and there is a journal
	 * device, use it to figure out the blocksize
	 */
	if (blocksize <= 0 && journal_device) {
		ext2_filsys	jfs;
		io_manager	io_ptr;

#ifdef CONFIG_TESTIO_DEBUG
		if (getenv("TEST_IO_FLAGS") || getenv("TEST_IO_BLOCK")) {
			io_ptr = test_io_manager;
			test_io_backing_manager = unix_io_manager;
		} else
#endif
			io_ptr = unix_io_manager;
		retval = ext2fs_open(journal_device,
				     EXT2_FLAG_JOURNAL_DEV_OK, 0,
				     0, io_ptr, &jfs);
		if (retval) {
			com_err(program_name, retval,
				_("while trying to open journal device %s\n"),
				journal_device);
			exit(1);
		}
		if ((blocksize < 0) && (jfs->blocksize < (unsigned) (-blocksize))) {
			com_err(program_name, 0,
				_("Journal dev blocksize (%d) smaller than "
				  "minimum blocksize %d\n"), jfs->blocksize,
				-blocksize);
			exit(1);
		}
		blocksize = jfs->blocksize;
		printf(_("Using journal device's blocksize: %d\n"), blocksize);
		fs_param.s_log_block_size =
			int_log2(blocksize >> EXT2_MIN_BLOCK_LOG_SIZE);
		ext2fs_close(jfs);
	}

	if (blocksize > sys_page_size) {
		if (!force) {
			com_err(program_name, 0,
				_("%d-byte blocks too big for system (max %d)"),
				blocksize, sys_page_size);
			proceed_question();
		}
		fprintf(stderr, _("Warning: %d-byte blocks too big for system "
				  "(max %d), forced to continue\n"),
			blocksize, sys_page_size);
	}
	if (optind < argc) {
		ext2fs_blocks_count_set(&fs_param, parse_num_blocks(argv[optind++],
				fs_param.s_log_block_size));
		if (!ext2fs_blocks_count(&fs_param)) {
			com_err(program_name, 0, _("invalid blocks count - %s"),
				argv[optind - 1]);
			exit(1);
		}
	}
	if (optind < argc)
		usage();

	if (!force)
		check_plausibility(device_name);
	check_mount(device_name, force, _("filesystem"));

	fs_param.s_log_frag_size = fs_param.s_log_block_size;

	if (noaction && ext2fs_blocks_count(&fs_param)) {
		dev_size = ext2fs_blocks_count(&fs_param);
		retval = 0;
	} else {
	retry:
		retval = ext2fs_get_device_size(device_name,
						EXT2_BLOCK_SIZE(&fs_param),
						&dev_size);
		if ((retval == EFBIG) &&
		    (blocksize == 0) &&
		    (fs_param.s_log_block_size == 0)) {
			fs_param.s_log_block_size = 2;
			blocksize = 4096;
			goto retry;
		}
	}

	if (retval == EFBIG) {
		blk64_t	big_dev_size;

		if (blocksize < 4096) {
			fs_param.s_log_block_size = 2;
			blocksize = 4096;
		}
		retval = ext2fs_get_device_size2(device_name,
				 EXT2_BLOCK_SIZE(&fs_param), &big_dev_size);
		if (retval)
			goto get_size_failure;
		if (big_dev_size == (1ULL << 32)) {
			dev_size = (blk_t) (big_dev_size - 1);
			goto got_size;
		}
		fprintf(stderr, _("%s: Size of device %s too big "
				  "to be expressed in 32 bits\n\t"
				  "using a blocksize of %d.\n"),
			program_name, device_name, EXT2_BLOCK_SIZE(&fs_param));
		exit(1);
	}
get_size_failure:
	if (retval && (retval != EXT2_ET_UNIMPLEMENTED)) {
		com_err(program_name, retval,
			_("while trying to determine filesystem size"));
		exit(1);
	}
got_size:
	if (!ext2fs_blocks_count(&fs_param)) {
		if (retval == EXT2_ET_UNIMPLEMENTED) {
			com_err(program_name, 0,
				_("Couldn't determine device size; you "
				"must specify\nthe size of the "
				"filesystem\n"));
			exit(1);
		} else {
			if (dev_size == 0) {
				com_err(program_name, 0,
				_("Device size reported to be zero.  "
				  "Invalid partition specified, or\n\t"
				  "partition table wasn't reread "
				  "after running fdisk, due to\n\t"
				  "a modified partition being busy "
				  "and in use.  You may need to reboot\n\t"
				  "to re-read your partition table.\n"
				  ));
				exit(1);
			}
			ext2fs_blocks_count_set(&fs_param, dev_size);
			if (sys_page_size > EXT2_BLOCK_SIZE(&fs_param)) {
				blk64_t tmp = ext2fs_blocks_count(&fs_param);

				tmp &= ~((blk64_t) ((sys_page_size /
					     EXT2_BLOCK_SIZE(&fs_param))-1));
				ext2fs_blocks_count_set(&fs_param, tmp);
			}
		}
	} else if (!force && (ext2fs_blocks_count(&fs_param) > dev_size)) {
		com_err(program_name, 0,
			_("Filesystem larger than apparent device size."));
		proceed_question();
	}

	fs_types = parse_fs_type(fs_type, usage_types, &fs_param, argv[0]);
	if (!fs_types) {
		fprintf(stderr, _("Failed to parse fs types list\n"));
		exit(1);
	}

	/* Figure out what features should be enabled */

	tmp = NULL;
	if (fs_param.s_rev_level != EXT2_GOOD_OLD_REV) {
		tmp = get_string_from_profile(fs_types, "base_features",
		      "sparse_super,filetype,resize_inode,dir_index");
		edit_feature(tmp, &fs_param.s_feature_compat);
		free(tmp);

		for (cpp = fs_types; *cpp; cpp++) {
			tmp = NULL;
			profile_get_string(profile, "fs_types", *cpp,
					   "features", "", &tmp);
			if (tmp && *tmp)
				edit_feature(tmp, &fs_param.s_feature_compat);
			free(tmp);
		}
		tmp = get_string_from_profile(fs_types, "default_features",
					      "");
	}
	edit_feature(fs_features ? fs_features : tmp,
		     &fs_param.s_feature_compat);
	free(tmp);

	if (fs_param.s_feature_incompat & EXT3_FEATURE_INCOMPAT_JOURNAL_DEV) {
		fs_types[0] = strdup("journal");
		fs_types[1] = 0;
	}

	if (verbose) {
		fputs(_("fs_types for mke2fs.conf resolution: "), stdout);
		print_str_list(fs_types);
	}

	if (r_opt == EXT2_GOOD_OLD_REV &&
	    (fs_param.s_feature_compat || fs_param.s_feature_incompat ||
	     fs_param.s_feature_ro_compat)) {
		fprintf(stderr, _("Filesystem features not supported "
				  "with revision 0 filesystems\n"));
		exit(1);
	}

	if (s_opt > 0) {
		if (r_opt == EXT2_GOOD_OLD_REV) {
			fprintf(stderr, _("Sparse superblocks not supported "
				  "with revision 0 filesystems\n"));
			exit(1);
		}
		fs_param.s_feature_ro_compat |=
			EXT2_FEATURE_RO_COMPAT_SPARSE_SUPER;
	} else if (s_opt == 0)
		fs_param.s_feature_ro_compat &=
			~EXT2_FEATURE_RO_COMPAT_SPARSE_SUPER;

	if (journal_size != 0) {
		if (r_opt == EXT2_GOOD_OLD_REV) {
			fprintf(stderr, _("Journals not supported "
				  "with revision 0 filesystems\n"));
			exit(1);
		}
		fs_param.s_feature_compat |=
			EXT3_FEATURE_COMPAT_HAS_JOURNAL;
	}

	if (fs_param.s_feature_incompat &
	    EXT3_FEATURE_INCOMPAT_JOURNAL_DEV) {
		reserved_ratio = 0;
		fs_param.s_feature_incompat = EXT3_FEATURE_INCOMPAT_JOURNAL_DEV;
		fs_param.s_feature_compat = 0;
		fs_param.s_feature_ro_compat = 0;
 	}

	if ((fs_param.s_feature_incompat & EXT2_FEATURE_INCOMPAT_META_BG) &&
	    (fs_param.s_feature_compat & EXT2_FEATURE_COMPAT_RESIZE_INODE)) {
		fprintf(stderr, _("The resize_inode and meta_bg features "
				  "are not compatible.\n"
				  "They can not be both enabled "
				  "simultaneously.\n"));
		exit(1);
	}

	/* Set first meta blockgroup via an environment variable */
	/* (this is mostly for debugging purposes) */
	if ((fs_param.s_feature_incompat & EXT2_FEATURE_INCOMPAT_META_BG) &&
	    ((tmp = getenv("MKE2FS_FIRST_META_BG"))))
		fs_param.s_first_meta_bg = atoi(tmp);

	/* Get the hardware sector size, if available */
	retval = ext2fs_get_device_sectsize(device_name, &sector_size);
	if (retval) {
		com_err(program_name, retval,
			_("while trying to determine hardware sector size"));
		exit(1);
	}

	if ((tmp = getenv("MKE2FS_DEVICE_SECTSIZE")) != NULL)
		sector_size = atoi(tmp);

	if (blocksize <= 0) {
		use_bsize = get_int_from_profile(fs_types, "blocksize", 4096);

		if (use_bsize == -1) {
			use_bsize = sys_page_size;
			if ((linux_version_code < (2*65536 + 6*256)) &&
			    (use_bsize > 4096))
				use_bsize = 4096;
		}
		if (sector_size && use_bsize < sector_size)
			use_bsize = sector_size;
		if ((blocksize < 0) && (use_bsize < (-blocksize)))
			use_bsize = -blocksize;
		blocksize = use_bsize;
		ext2fs_blocks_count_set(&fs_param,
					ext2fs_blocks_count(&fs_param) /
					(blocksize / 1024));
	}

	if (inode_ratio == 0) {
		inode_ratio = get_int_from_profile(fs_types, "inode_ratio",
						   8192);
		if (inode_ratio < blocksize)
			inode_ratio = blocksize;
	}

	fs_param.s_log_frag_size = fs_param.s_log_block_size =
		int_log2(blocksize >> EXT2_MIN_BLOCK_LOG_SIZE);

#ifdef HAVE_BLKID_PROBE_GET_TOPOLOGY
	retval = ext2fs_get_device_geometry(device_name, &fs_param);
	if (retval < 0) {
		fprintf(stderr,
			_("warning: Unable to get device geometry for %s"),
			device_name);
	} else if (retval) {
		printf(_("%s alignment is offset by %lu bytes.\n"),
		       device_name, retval);
		printf(_("This may result in very poor performance, "
			  "(re)-partitioning suggested.\n"));
		proceed_question();
	}
#endif

	blocksize = EXT2_BLOCK_SIZE(&fs_param);

	lazy_itable_init = get_bool_from_profile(fs_types,
						 "lazy_itable_init", 0);

	/* Get options from profile */
	for (cpp = fs_types; *cpp; cpp++) {
		tmp = NULL;
		profile_get_string(profile, "fs_types", *cpp, "options", "", &tmp);
			if (tmp && *tmp)
				parse_extended_opts(&fs_param, tmp);
			free(tmp);
	}

	if (extended_opts)
		parse_extended_opts(&fs_param, extended_opts);

	/* Since sparse_super is the default, we would only have a problem
	 * here if it was explicitly disabled.
	 */
	if ((fs_param.s_feature_compat & EXT2_FEATURE_COMPAT_RESIZE_INODE) &&
	    !(fs_param.s_feature_ro_compat&EXT2_FEATURE_RO_COMPAT_SPARSE_SUPER)) {
		com_err(program_name, 0,
			_("reserved online resize blocks not supported "
			  "on non-sparse filesystem"));
		exit(1);
	}

	if (fs_param.s_blocks_per_group) {
		if (fs_param.s_blocks_per_group < 256 ||
		    fs_param.s_blocks_per_group > 8 * (unsigned) blocksize) {
			com_err(program_name, 0,
				_("blocks per group count out of range"));
			exit(1);
		}
	}

	if (inode_size == 0)
		inode_size = get_int_from_profile(fs_types, "inode_size", 0);
	if (!flex_bg_size && (fs_param.s_feature_incompat &
			      EXT4_FEATURE_INCOMPAT_FLEX_BG))
		flex_bg_size = get_int_from_profile(fs_types,
						    "flex_bg_size", 16);
	if (flex_bg_size) {
		if (!(fs_param.s_feature_incompat &
		      EXT4_FEATURE_INCOMPAT_FLEX_BG)) {
			com_err(program_name, 0,
				_("Flex_bg feature not enabled, so "
				  "flex_bg size may not be specified"));
			exit(1);
		}
		fs_param.s_log_groups_per_flex = int_log2(flex_bg_size);
	}

	if (inode_size && fs_param.s_rev_level >= EXT2_DYNAMIC_REV) {
		if (inode_size < EXT2_GOOD_OLD_INODE_SIZE ||
		    inode_size > EXT2_BLOCK_SIZE(&fs_param) ||
		    inode_size & (inode_size - 1)) {
			com_err(program_name, 0,
				_("invalid inode size %d (min %d/max %d)"),
				inode_size, EXT2_GOOD_OLD_INODE_SIZE,
				blocksize);
			exit(1);
		}
		fs_param.s_inode_size = inode_size;
	}

	/* Make sure number of inodes specified will fit in 32 bits */
	if (num_inodes == 0) {
		unsigned long long n;
		n = ext2fs_blocks_count(&fs_param) * blocksize / inode_ratio;
		if (n > ~0U) {
			com_err(program_name, 0,
			    _("too many inodes (%llu), raise inode ratio?"), n);
			exit(1);
		}
	} else if (num_inodes > ~0U) {
		com_err(program_name, 0,
			_("too many inodes (%llu), specify < 2^32 inodes"),
			  num_inodes);
		exit(1);
	}
	/*
	 * Calculate number of inodes based on the inode ratio
	 */
	fs_param.s_inodes_count = num_inodes ? num_inodes :
		(ext2fs_blocks_count(&fs_param) * blocksize) / inode_ratio;

	if ((((long long)fs_param.s_inodes_count) *
	     (inode_size ? inode_size : EXT2_GOOD_OLD_INODE_SIZE)) >=
	    ((ext2fs_blocks_count(&fs_param)) *
	     EXT2_BLOCK_SIZE(&fs_param))) {
		com_err(program_name, 0, _("inode_size (%u) * inodes_count "
					  "(%u) too big for a\n\t"
					  "filesystem with %llu blocks, "
					  "specify higher inode_ratio (-i)\n\t"
					  "or lower inode count (-N).\n"),
			inode_size ? inode_size : EXT2_GOOD_OLD_INODE_SIZE,
			fs_param.s_inodes_count,
			(unsigned long long) ext2fs_blocks_count(&fs_param));
		exit(1);
	}

	/*
	 * Calculate number of blocks to reserve
	 */
	ext2fs_r_blocks_count_set(&fs_param, reserved_ratio *
				  ext2fs_blocks_count(&fs_param) / 100.0);
}

static int should_do_undo(const char *name)
{
	errcode_t retval;
	io_channel channel;
	__u16	s_magic;
	struct ext2_super_block super;
	io_manager manager = unix_io_manager;
	int csum_flag, force_undo;

	csum_flag = EXT2_HAS_RO_COMPAT_FEATURE(&fs_param,
					       EXT4_FEATURE_RO_COMPAT_GDT_CSUM);
	force_undo = get_int_from_profile(fs_types, "force_undo", 0);
	if (!force_undo && (!csum_flag || !lazy_itable_init))
		return 0;

	retval = manager->open(name, IO_FLAG_EXCLUSIVE,  &channel);
	if (retval) {
		/*
		 * We don't handle error cases instead we
		 * declare that the file system doesn't exist
		 * and let the rest of mke2fs take care of
		 * error
		 */
		retval = 0;
		goto open_err_out;
	}

	io_channel_set_blksize(channel, SUPERBLOCK_OFFSET);
	retval = io_channel_read_blk64(channel, 1, -SUPERBLOCK_SIZE, &super);
	if (retval) {
		retval = 0;
		goto err_out;
	}

#if defined(WORDS_BIGENDIAN)
	s_magic = ext2fs_swab16(super.s_magic);
#else
	s_magic = super.s_magic;
#endif

	if (s_magic == EXT2_SUPER_MAGIC)
		retval = 1;

err_out:
	io_channel_close(channel);

open_err_out:

	return retval;
}

static int mke2fs_setup_tdb(const char *name, io_manager *io_ptr)
{
	errcode_t retval = 0;
	char *tdb_dir, *tdb_file;
	char *device_name, *tmp_name;

	/*
	 * Configuration via a conf file would be
	 * nice
	 */
	tdb_dir = getenv("E2FSPROGS_UNDO_DIR");
	if (!tdb_dir)
		profile_get_string(profile, "defaults",
				   "undo_dir", 0, "/var/lib/e2fsprogs",
				   &tdb_dir);

	if (!strcmp(tdb_dir, "none") || (tdb_dir[0] == 0) ||
	    access(tdb_dir, W_OK))
		return 0;

	tmp_name = strdup(name);
	if (!tmp_name) {
	alloc_fn_fail:
		com_err(program_name, ENOMEM, 
			_("Couldn't allocate memory for tdb filename\n"));
		return ENOMEM;
	}
	device_name = basename(tmp_name);
	tdb_file = malloc(strlen(tdb_dir) + 8 + strlen(device_name) + 7 + 1);
	if (!tdb_file)
		goto alloc_fn_fail;
	sprintf(tdb_file, "%s/mke2fs-%s.e2undo", tdb_dir, device_name);

	if (!access(tdb_file, F_OK)) {
		if (unlink(tdb_file) < 0) {
			retval = errno;
			com_err(program_name, retval,
				_("while trying to delete %s"),
				tdb_file);
			free(tdb_file);
			return retval;
		}
	}

	set_undo_io_backing_manager(*io_ptr);
	*io_ptr = undo_io_manager;
	set_undo_io_backup_file(tdb_file);
	printf(_("Overwriting existing filesystem; this can be undone "
		 "using the command:\n"
		 "    e2undo %s %s\n\n"), tdb_file, name);

	free(tdb_file);
	free(tmp_name);
	return retval;
}

#ifdef __linux__

#ifndef BLKDISCARD
#define BLKDISCARD	_IO(0x12,119)
#endif

static void mke2fs_discard_blocks(ext2_filsys fs)
{
	int fd;
	int ret;
	int blocksize;
	__u64 blocks;
	__uint64_t range[2];

	blocks = ext2fs_blocks_count(fs->super);
	blocksize = EXT2_BLOCK_SIZE(fs->super);
	range[0] = 0;
	range[1] = blocks * blocksize;

	fd = open64(fs->device_name, O_RDONLY);

	/*
	 * We don't care about whether the ioctl succeeds; it's only an
	 * optmization for SSDs or sparse storage.
	 */
	if (fd > 0) {
		ret = ioctl(fd, BLKDISCARD, &range);
		if (verbose) {
			printf(_("Calling BLKDISCARD from %llu to %llu "),
				range[0], range[1]);
			if (ret)
				printf(_("failed.\n"));
			else
				printf(_("succeeded.\n"));
		}
		close(fd);
	}
}
#else
#define mke2fs_discard_blocks(fs)
#endif

int main (int argc, char *argv[])
{
	errcode_t	retval = 0;
	ext2_filsys	fs;
	badblocks_list	bb_list = 0;
	unsigned int	journal_blocks;
	unsigned int	i;
	int		val, hash_alg;
	int		flags;
	int		old_bitmaps;
	io_manager	io_ptr;
	char		tdb_string[40];
	char		*hash_alg_str;

#ifdef ENABLE_NLS
	setlocale(LC_MESSAGES, "");
	setlocale(LC_CTYPE, "");
	bindtextdomain(NLS_CAT_NAME, LOCALEDIR);
	textdomain(NLS_CAT_NAME);
#endif
	PRS(argc, argv);

#ifdef CONFIG_TESTIO_DEBUG
	if (getenv("TEST_IO_FLAGS") || getenv("TEST_IO_BLOCK")) {
		io_ptr = test_io_manager;
		test_io_backing_manager = unix_io_manager;
	} else
#endif
		io_ptr = unix_io_manager;

	if (should_do_undo(device_name)) {
		retval = mke2fs_setup_tdb(device_name, &io_ptr);
		if (retval)
			exit(1);
	}

	/*
	 * Initialize the superblock....
	 */
	flags = EXT2_FLAG_EXCLUSIVE;
	profile_get_boolean(profile, "options", "old_bitmaps", 0, 0,
			    &old_bitmaps);
	if (!old_bitmaps)
		flags |= EXT2_FLAG_64BITS;
	/*
	 * By default, we print how many inode tables or block groups
	 * or whatever we've written so far.  The quiet flag disables
	 * this, along with a lot of other output.
	 */
	if (!quiet)
		flags |= EXT2_FLAG_PRINT_PROGRESS;
	retval = ext2fs_initialize(device_name, flags, &fs_param, io_ptr, &fs);
	if (retval) {
		com_err(device_name, retval, _("while setting up superblock"));
		exit(1);
	}

<<<<<<< HEAD
=======
	/* Can't undo discard ... */
	if (discard && (io_ptr != undo_io_manager))
		mke2fs_discard_blocks(fs);

>>>>>>> 5827d241
	sprintf(tdb_string, "tdb_data_size=%d", fs->blocksize <= 4096 ?
		32768 : fs->blocksize * 8);
	io_channel_set_options(fs->io, tdb_string);

	if (fs_param.s_flags & EXT2_FLAGS_TEST_FILESYS)
		fs->super->s_flags |= EXT2_FLAGS_TEST_FILESYS;

	if ((fs_param.s_feature_incompat &
	     (EXT3_FEATURE_INCOMPAT_EXTENTS|EXT4_FEATURE_INCOMPAT_FLEX_BG)) ||
	    (fs_param.s_feature_ro_compat &
	     (EXT4_FEATURE_RO_COMPAT_HUGE_FILE|EXT4_FEATURE_RO_COMPAT_GDT_CSUM|
	      EXT4_FEATURE_RO_COMPAT_DIR_NLINK|
	      EXT4_FEATURE_RO_COMPAT_EXTRA_ISIZE)))
		fs->super->s_kbytes_written = 1;

	/*
	 * Wipe out the old on-disk superblock
	 */
	if (!noaction)
		zap_sector(fs, 2, 6);

	/*
	 * Parse or generate a UUID for the filesystem
	 */
	if (fs_uuid) {
		if (uuid_parse(fs_uuid, fs->super->s_uuid) !=0) {
			com_err(device_name, 0, "could not parse UUID: %s\n",
				fs_uuid);
			exit(1);
		}
	} else
		uuid_generate(fs->super->s_uuid);

	/*
	 * Initialize the directory index variables
	 */
	hash_alg_str = get_string_from_profile(fs_types, "hash_alg",
					       "half_md4");
	hash_alg = e2p_string2hash(hash_alg_str);
	fs->super->s_def_hash_version = (hash_alg >= 0) ? hash_alg :
		EXT2_HASH_HALF_MD4;
	uuid_generate((unsigned char *) fs->super->s_hash_seed);

	/*
	 * Add "jitter" to the superblock's check interval so that we
	 * don't check all the filesystems at the same time.  We use a
	 * kludgy hack of using the UUID to derive a random jitter value.
	 */
	for (i = 0, val = 0 ; i < sizeof(fs->super->s_uuid); i++)
		val += fs->super->s_uuid[i];
	fs->super->s_max_mnt_count += val % EXT2_DFL_MAX_MNT_COUNT;

	/*
	 * Override the creator OS, if applicable
	 */
	if (creator_os && !set_os(fs->super, creator_os)) {
		com_err (program_name, 0, _("unknown os - %s"), creator_os);
		exit(1);
	}

	/*
	 * For the Hurd, we will turn off filetype since it doesn't
	 * support it.
	 */
	if (fs->super->s_creator_os == EXT2_OS_HURD)
		fs->super->s_feature_incompat &=
			~EXT2_FEATURE_INCOMPAT_FILETYPE;

	/*
	 * Set the volume label...
	 */
	if (volume_label) {
		memset(fs->super->s_volume_name, 0,
		       sizeof(fs->super->s_volume_name));
		strncpy(fs->super->s_volume_name, volume_label,
			sizeof(fs->super->s_volume_name));
	}

	/*
	 * Set the last mount directory
	 */
	if (mount_dir) {
		memset(fs->super->s_last_mounted, 0,
		       sizeof(fs->super->s_last_mounted));
		strncpy(fs->super->s_last_mounted, mount_dir,
			sizeof(fs->super->s_last_mounted));
	}

	if (!quiet || noaction)
		show_stats(fs);

	if (noaction)
		exit(0);

	if (fs->super->s_feature_incompat &
	    EXT3_FEATURE_INCOMPAT_JOURNAL_DEV) {
		create_journal_dev(fs);
		exit(ext2fs_close(fs) ? 1 : 0);
	}

	if (bad_blocks_filename)
		read_bb_file(fs, &bb_list, bad_blocks_filename);
	if (cflag)
		test_disk(fs, &bb_list);

	handle_bad_blocks(fs, bb_list);
	fs->stride = fs_stride = fs->super->s_raid_stride;
	if (!quiet)
		printf(_("Allocating group tables: "));
	retval = ext2fs_allocate_tables(fs);
	if (retval) {
		com_err(program_name, retval,
			_("while trying to allocate filesystem tables"));
		exit(1);
	}
	if (!quiet)
		printf(_("done                            \n"));
	if (super_only) {
		fs->super->s_state |= EXT2_ERROR_FS;
		fs->flags &= ~(EXT2_FLAG_IB_DIRTY|EXT2_FLAG_BB_DIRTY);
	} else {
		/* rsv must be a power of two (64kB is MD RAID sb alignment) */
		unsigned int rsv = 65536 / fs->blocksize;
		unsigned long blocks = ext2fs_blocks_count(fs->super);
		unsigned long start;
		blk_t ret_blk;

#ifdef ZAP_BOOTBLOCK
		zap_sector(fs, 0, 2);
#endif

		/*
		 * Wipe out any old MD RAID (or other) metadata at the end
		 * of the device.  This will also verify that the device is
		 * as large as we think.  Be careful with very small devices.
		 */
		start = (blocks & ~(rsv - 1));
		if (start > rsv)
			start -= rsv;
		if (start > 0)
			retval = ext2fs_zero_blocks(fs, start, blocks - start,
						    &ret_blk, NULL);

		if (retval) {
			com_err(program_name, retval,
				_("while zeroing block %u at end of filesystem"),
				ret_blk);
		}
		write_inode_tables(fs, lazy_itable_init);
		create_root_dir(fs);
		create_lost_and_found(fs);
		reserve_inodes(fs);
		create_bad_block_inode(fs, bb_list);
		if (fs->super->s_feature_compat &
		    EXT2_FEATURE_COMPAT_RESIZE_INODE) {
			retval = ext2fs_create_resize_inode(fs);
			if (retval) {
				com_err("ext2fs_create_resize_inode", retval,
				_("while reserving blocks for online resize"));
				exit(1);
			}
		}
	}

	if (journal_device) {
		ext2_filsys	jfs;

		if (!force)
			check_plausibility(journal_device);
		check_mount(journal_device, force, _("journal"));

		retval = ext2fs_open(journal_device, EXT2_FLAG_RW|
				     EXT2_FLAG_JOURNAL_DEV_OK, 0,
				     fs->blocksize, unix_io_manager, &jfs);
		if (retval) {
			com_err(program_name, retval,
				_("while trying to open journal device %s\n"),
				journal_device);
			exit(1);
		}
		if (!quiet) {
			printf(_("Adding journal to device %s: "),
			       journal_device);
			fflush(stdout);
		}
		retval = ext2fs_add_journal_device(fs, jfs);
		if(retval) {
			com_err (program_name, retval,
				 _("\n\twhile trying to add journal to device %s"),
				 journal_device);
			exit(1);
		}
		if (!quiet)
			printf(_("done\n"));
		ext2fs_close(jfs);
		free(journal_device);
	} else if ((journal_size) ||
		   (fs_param.s_feature_compat &
		    EXT3_FEATURE_COMPAT_HAS_JOURNAL)) {
		journal_blocks = figure_journal_size(journal_size, fs);

		if (super_only) {
			printf(_("Skipping journal creation in super-only mode\n"));
			fs->super->s_journal_inum = EXT2_JOURNAL_INO;
			goto no_journal;
		}

		if (!journal_blocks) {
			fs->super->s_feature_compat &=
				~EXT3_FEATURE_COMPAT_HAS_JOURNAL;
			goto no_journal;
		}
		if (!quiet) {
			printf(_("Creating journal (%u blocks): "),
			       journal_blocks);
			fflush(stdout);
		}
		retval = ext2fs_add_journal_inode(fs, journal_blocks,
						  journal_flags);
		if (retval) {
			com_err (program_name, retval,
				 _("\n\twhile trying to create journal"));
			exit(1);
		}
		if (!quiet)
			printf(_("done\n"));
	}
no_journal:

	if (!quiet)
		printf(_("Writing superblocks and "
		       "filesystem accounting information: "));
	retval = ext2fs_flush(fs);
	if (retval) {
		fprintf(stderr,
			_("\nWarning, had trouble writing out superblocks."));
	}
	if (!quiet) {
		printf(_("done\n\n"));
		if (!getenv("MKE2FS_SKIP_CHECK_MSG"))
			print_check_message(fs);
	}
	val = ext2fs_close(fs);
	remove_error_table(&et_ext2_error_table);
	remove_error_table(&et_prof_error_table);
	profile_release(profile);
	return (retval || val) ? 1 : 0;
}<|MERGE_RESOLUTION|>--- conflicted
+++ resolved
@@ -1957,13 +1957,10 @@
 		exit(1);
 	}
 
-<<<<<<< HEAD
-=======
 	/* Can't undo discard ... */
 	if (discard && (io_ptr != undo_io_manager))
 		mke2fs_discard_blocks(fs);
 
->>>>>>> 5827d241
 	sprintf(tdb_string, "tdb_data_size=%d", fs->blocksize <= 4096 ?
 		32768 : fs->blocksize * 8);
 	io_channel_set_options(fs->io, tdb_string);
