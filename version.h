--- conflicted
+++ resolved
@@ -7,10 +7,5 @@
  * file may be redistributed under the GNU Public License v2.
  */
 
-<<<<<<< HEAD
 #define E2FSPROGS_VERSION "1.43-WIP"
-#define E2FSPROGS_DATE "21-Jan-2013"
-=======
-#define E2FSPROGS_VERSION "1.42.8"
 #define E2FSPROGS_DATE "16-Jun-2013"
->>>>>>> 6e2393fd
